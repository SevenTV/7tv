[package]
name = "shared"
version = "0.1.0"
edition = "2021"
license = "Apache-2.0 with Commons Clause"

[dependencies]
hex = "0.4"
tracing = "0.1"
serde = { version = "1.0" }
serde_json = "1.0"
chrono = { version = "0.4", features = ["serde"] }
prometheus-client = "0.22"
tokio = "1.0"
anyhow = "1.0"
hyper = { version = "1", features = ["server", "http1", "http2"] }
http-body-util = "0.1"
<<<<<<< HEAD
hyper-util = { version = "0.1", features = ["tokio", "server", "http1", "http2"] }
scuffle-foundations = { git = "https://github.com/ScuffleTV/scuffle.git", branch = "troy/image-processor-ext" }
=======
hyper-util = { version = "0.1", features = [
    "tokio",
    "server",
    "http1",
    "http2",
] }
scuffle-foundations = { git = "https://github.com/ScuffleTV/scuffle.git", branch = "foundations" }
>>>>>>> d18b40bb
once_cell = "1.19"
tracing-subscriber = { version = "0.3", features = [
    "fmt",
    "env-filter",
    "json",
] }
thiserror = "1.0"
memory-stats = "1"
tokio-stream = "0.1"
tokio-rustls = "0.26"
fnv = "1.0"
rustls-pemfile = "2.1"
rustls = "0.23"
<<<<<<< HEAD
async-nats = "0.35.0"
=======
async-nats = "0.35.1"
>>>>>>> d18b40bb
utoipa = { version = "4.2", features = ["repr"] }
serde_repr = "0.1"
tokio-util = "0.7"
bitmask-enum = "2"
enum-impl = "0.1"
clickhouse = { version = "0.11.6", features = ["uuid", "time"] }
time = "0.3.36"
uuid = { version = "1.8.0", features = ["serde"] }
<<<<<<< HEAD
mongodb = { version = "2.8", features = ["bson-chrono-0_4", "bson-uuid-1"]}
ulid = { version = "1.1", features = ["serde", "uuid"] }
tonic = { version = "0.11", features = ["tls"]}
http = { version = "0.2", as = "http0_1" }
tower = "0.4"
trust-dns-resolver = "0.23"
futures = "0.3"
=======
mongodb = { version = "2.8", features = ["bson-chrono-0_4", "bson-uuid-1"] }
ulid = { version = "1.1", features = ["serde", "uuid"] }
async-stripe = { version = "0.37.0", features = ["runtime-tokio-hyper-rustls"] }
>>>>>>> d18b40bb
<|MERGE_RESOLUTION|>--- conflicted
+++ resolved
@@ -15,18 +15,8 @@
 anyhow = "1.0"
 hyper = { version = "1", features = ["server", "http1", "http2"] }
 http-body-util = "0.1"
-<<<<<<< HEAD
 hyper-util = { version = "0.1", features = ["tokio", "server", "http1", "http2"] }
 scuffle-foundations = { git = "https://github.com/ScuffleTV/scuffle.git", branch = "troy/image-processor-ext" }
-=======
-hyper-util = { version = "0.1", features = [
-    "tokio",
-    "server",
-    "http1",
-    "http2",
-] }
-scuffle-foundations = { git = "https://github.com/ScuffleTV/scuffle.git", branch = "foundations" }
->>>>>>> d18b40bb
 once_cell = "1.19"
 tracing-subscriber = { version = "0.3", features = [
     "fmt",
@@ -40,11 +30,7 @@
 fnv = "1.0"
 rustls-pemfile = "2.1"
 rustls = "0.23"
-<<<<<<< HEAD
 async-nats = "0.35.0"
-=======
-async-nats = "0.35.1"
->>>>>>> d18b40bb
 utoipa = { version = "4.2", features = ["repr"] }
 serde_repr = "0.1"
 tokio-util = "0.7"
@@ -53,16 +39,11 @@
 clickhouse = { version = "0.11.6", features = ["uuid", "time"] }
 time = "0.3.36"
 uuid = { version = "1.8.0", features = ["serde"] }
-<<<<<<< HEAD
-mongodb = { version = "2.8", features = ["bson-chrono-0_4", "bson-uuid-1"]}
+mongodb = { version = "2.8", features = ["bson-chrono-0_4", "bson-uuid-1"] }
 ulid = { version = "1.1", features = ["serde", "uuid"] }
 tonic = { version = "0.11", features = ["tls"]}
 http = { version = "0.2", as = "http0_1" }
 tower = "0.4"
 trust-dns-resolver = "0.23"
 futures = "0.3"
-=======
-mongodb = { version = "2.8", features = ["bson-chrono-0_4", "bson-uuid-1"] }
-ulid = { version = "1.1", features = ["serde", "uuid"] }
-async-stripe = { version = "0.37.0", features = ["runtime-tokio-hyper-rustls"] }
->>>>>>> d18b40bb
+async-stripe = { version = "0.37.0", features = ["runtime-tokio-hyper-rustls"] }