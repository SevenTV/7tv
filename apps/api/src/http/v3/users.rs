use std::sync::Arc;

use hyper::body::Incoming;
use hyper::StatusCode;
use scuffle_utils::http::ext::{OptionExt, ResultExt};
use scuffle_utils::http::router::builder::RouterBuilder;
use scuffle_utils::http::router::ext::RequestExt;
use scuffle_utils::http::router::Router;
use scuffle_utils::http::RouteError;
use shared::http::{json_response, Body};
use shared::id::parse_id;

use super::types::User;
use crate::global::Global;
use crate::http::error::ApiError;
use crate::http::RequestGlobalExt;

#[derive(utoipa::OpenApi)]
#[openapi(
	paths(
		get_user_by_id,
		upload_user_profile_picture,
		get_user_presences_by_platform,
		get_user_by_platform_user_id,
		delete_user_by_id,
		update_user_connection_by_id,
	),
	components(schemas(User, UserConnection))
)]
pub struct Docs;

pub fn routes(_: &Arc<Global>) -> RouterBuilder<Incoming, Body, RouteError<ApiError>> {
	Router::builder()
		.get("/{id}", get_user_by_id)
		.put("/{id}/profile-picture", upload_user_profile_picture)
		.get("/{id}/presences", get_user_presences_by_platform)
		.get("/{platform}/{platform_id}", get_user_by_platform_user_id)
		.delete("/{id}", delete_user_by_id)
		.patch("/{id}/connections/{connection_id}", update_user_connection_by_id)
}

#[utoipa::path(
    get,
    path = "/v3/users/{id}",
    tag = "users",
    responses(
        (status = 200, description = "User", body = User),
        // (status = 404, description = "User Not Found", body = ApiError)
    ),
    params(
        ("id" = String, Path, description = "The ID of the user"),
    ),
)]
#[tracing::instrument(level = "info", skip(req), fields(path = %req.uri().path(), method = %req.method()))]
// https://github.com/SevenTV/API/blob/c47b8c8d4f5c941bb99ef4d1cfb18d0dafc65b97/internal/api/rest/v3/routes/users/users.by-id.go#L44
pub async fn get_user_by_id(req: hyper::Request<Incoming>) -> Result<hyper::Response<Body>, RouteError<ApiError>> {
	let global: Arc<Global> = req.get_global()?;

	let id = req.param("id").map_err_route((StatusCode::BAD_REQUEST, "missing id"))?;
	let id = parse_id(id).map_err_route((StatusCode::BAD_REQUEST, "invalid id"))?;

	let user = global
		.user_by_id_loader()
		.load(&global, id)
		.await
		.map_ignore_err_route((StatusCode::INTERNAL_SERVER_ERROR, "failed to fetch user"))?
		.map_err_route((StatusCode::NOT_FOUND, "user not found"))?;

<<<<<<< HEAD
	let user = user
		.into_old_model(&global)
		.await
		.map_ignore_err_route((StatusCode::INTERNAL_SERVER_ERROR, "failed to convert into old model"))?;
	json_response(user)
=======
	json_response(User::from(user))
>>>>>>> b7327d01
}

#[utoipa::path(
    put,
    path = "/v3/users/{id}/profile-picture",
    tag = "users",
    request_body(content = &[u8], description = "Image Binary Data", content_type = "image/*"),
    responses(
        (status = 200, description = "Success"),
    ),
    params(
        ("id" = String, Path, description = "The ID of the user"),
    ),
)]
#[tracing::instrument(level = "info", skip(req), fields(path = %req.uri().path(), method = %req.method()))]
// https://github.com/SevenTV/API/blob/c47b8c8d4f5c941bb99ef4d1cfb18d0dafc65b97/internal/api/rest/v3/routes/users/users.pictures.go#L61
pub async fn upload_user_profile_picture(
	req: hyper::Request<Incoming>,
) -> Result<hyper::Response<Body>, RouteError<ApiError>> {
	todo!()
}

#[utoipa::path(
    get,
    path = "/v3/users/{id}/presences",
    tag = "users",
    responses(
        (status = 200, description = "User Presences", body = Vec<User>),
    ),
    params(
        ("id" = String, Path, description = "The ID of the user"),
    ),
)]
#[tracing::instrument(level = "info", skip(req), fields(path = %req.uri().path(), method = %req.method()))]
// https://github.com/SevenTV/API/blob/c47b8c8d4f5c941bb99ef4d1cfb18d0dafc65b97/internal/api/rest/v3/routes/users/users.presence.write.go#L41
pub async fn get_user_presences_by_platform(
	req: hyper::Request<Incoming>,
) -> Result<hyper::Response<Body>, RouteError<ApiError>> {
	todo!()
}

#[utoipa::path(
    get,
    path = "/v3/users/{platform}/{platform_id}",
    tag = "users",
    responses(
        (status = 200, description = "User", body = User),
        // (status = 404, description = "User Not Found", body = ApiError)
    ),
    params(
        ("platform" = String, Path, description = "The platform"),
        ("platform_id" = String, Path, description = "The ID of the user on the platform"),
    ),
)]
#[tracing::instrument(level = "info", skip(req), fields(path = %req.uri().path(), method = %req.method()))]
// https://github.com/SevenTV/API/blob/c47b8c8d4f5c941bb99ef4d1cfb18d0dafc65b97/internal/api/rest/v3/routes/users/users.by-connection.go#L42
pub async fn get_user_by_platform_user_id(
	req: hyper::Request<Incoming>,
) -> Result<hyper::Response<Body>, RouteError<ApiError>> {
	todo!()
}

#[utoipa::path(
    delete,
    path = "/v3/users/{id}",
    tag = "users",
    responses(
        (status = 204, description = "User Deleted"),
        // (status = 404, description = "User Not Found", body = ApiError)
    ),
    params(
        ("id" = String, Path, description = "The ID of the user"),
    ),
)]
#[tracing::instrument(level = "info", skip(req), fields(path = %req.uri().path(), method = %req.method()))]
// https://github.com/SevenTV/API/blob/c47b8c8d4f5c941bb99ef4d1cfb18d0dafc65b97/internal/api/rest/v3/routes/users/users.delete.go#L33
pub async fn delete_user_by_id(req: hyper::Request<Incoming>) -> Result<hyper::Response<Body>, RouteError<ApiError>> {
	todo!()
}

#[derive(Debug, serde::Serialize, serde::Deserialize, utoipa::ToSchema)]
pub struct UserConnection {}

#[utoipa::path(
    patch,
    path = "/v3/users/{id}/connections/{connection_id}",
    tag = "users",
    responses(
        (status = 200, description = "User Connection", body = UserConnection),
        // (status = 404, description = "User Connection Not Found", body = ApiError)
    ),
    params(
        ("id" = String, Path, description = "The ID of the user"),
        ("connection_id" = String, Path, description = "The ID of the connection"),
    ),
)]
#[tracing::instrument(level = "info", skip(req), fields(path = %req.uri().path(), method = %req.method()))]
// https://github.com/SevenTV/API/blob/c47b8c8d4f5c941bb99ef4d1cfb18d0dafc65b97/internal/api/rest/v3/routes/users/users.update-connection.go#L34
pub async fn update_user_connection_by_id(
	req: hyper::Request<Incoming>,
) -> Result<hyper::Response<Body>, RouteError<ApiError>> {
	todo!()
}<|MERGE_RESOLUTION|>--- conflicted
+++ resolved
@@ -66,15 +66,11 @@
 		.map_ignore_err_route((StatusCode::INTERNAL_SERVER_ERROR, "failed to fetch user"))?
 		.map_err_route((StatusCode::NOT_FOUND, "user not found"))?;
 
-<<<<<<< HEAD
 	let user = user
 		.into_old_model(&global)
 		.await
 		.map_ignore_err_route((StatusCode::INTERNAL_SERVER_ERROR, "failed to convert into old model"))?;
 	json_response(user)
-=======
-	json_response(User::from(user))
->>>>>>> b7327d01
 }
 
 #[utoipa::path(
